--- conflicted
+++ resolved
@@ -64,13 +64,8 @@
   # Ensure that cassandra does not startup before we have configured it
   disable_cassandra_start
   # Install the package
-<<<<<<< HEAD
-  DEBIAN_FRONTEND=noninteractive apt-get -qq install -y cassandra python-cheetah dnsutils bzr
-  bzr_ci
-=======
-  DEBIAN_FRONTEND=noninteractive apt-get -qq install -y cassandra python-cheetah dnsutils ${EXTRA_PACKAGES}
+  DEBIAN_FRONTEND=noninteractive apt-get -qq install -y cassandra python-cheetah dnsutils bzr ${EXTRA_PACKAGES}
   bzr_ci || :
->>>>>>> f89ceee6
 }
 
 # Update the cassandra environment with the appropriate JMX port
