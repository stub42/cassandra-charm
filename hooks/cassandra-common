--- conflicted
+++ resolved
@@ -73,11 +73,7 @@
   # Ensure that cassandra does not startup before we have configured it
   disable_cassandra_start
   # Install the package
-<<<<<<< HEAD
   DEBIAN_FRONTEND=noninteractive apt-get -qq install -y cassandra python-cheetah dnsutils bzr ${EXTRA_PACKAGES}
-=======
-  DEBIAN_FRONTEND=noninteractive apt-get -qq install -y cassandra python-cheetah dnsutils bzr
->>>>>>> dab38ddf
   bzr_ci || :
 }
 
