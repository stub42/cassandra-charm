--- conflicted
+++ resolved
@@ -10,8 +10,5 @@
     - Test1UnitDeployment
     - Test3UnitDeployment
     - Test20Deployment
-<<<<<<< HEAD
-    - TestAllowAllAuthenticatorDeployment
-=======
     - Test22Deployment
->>>>>>> cb75c9f9
+    - TestAllowAllAuthenticatorDeployment