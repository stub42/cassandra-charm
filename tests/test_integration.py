#!.venv3/bin/python3
#
# Copyright 2015 Canonical Ltd.
#
# This file is part of the Cassandra Charm for Juju.
#
# This program is free software: you can redistribute it and/or modify
# it under the terms of the GNU General Public License version 3, as
# published by the Free Software Foundation.
#
# This program is distributed in the hope that it will be useful, but
# WITHOUT ANY WARRANTY; without even the implied warranties of
# MERCHANTABILITY, SATISFACTORY QUALITY, or FITNESS FOR A PARTICULAR
# PURPOSE.  See the GNU General Public License for more details.
#
# You should have received a copy of the GNU General Public License
# along with this program.  If not, see <http://www.gnu.org/licenses/>.

import configparser
from functools import wraps
import glob
import http.server
from itertools import count
import logging
import multiprocessing
import os
import socket
import subprocess
import sys
import time
import unittest
import uuid
import warnings

warnings.filterwarnings('ignore', 'The blist library is not available')

import amulet.deployer
import amulet.helpers
from cassandra import Unavailable, ConsistencyLevel, AuthenticationFailed
from cassandra.auth import PlainTextAuthProvider
from cassandra.cluster import Cluster, NoHostAvailable
from cassandra.query import SimpleStatement
import yaml

import helpers
from testing.amuletfixture import AmuletFixture


SERIES = os.environ.get('SERIES', 'trusty')

WAIT_TIMEOUT = int(os.environ.get('AMULET_TIMEOUT', 3600))

ROOT = os.path.abspath(os.path.join(os.path.dirname(__file__), os.pardir))


class TestDeploymentBase(unittest.TestCase):
    rf = 1
    deployment = None

    common_config = dict(max_heap_size='96M',
                         heap_newsize='4M')
    test_config = dict()

    @classmethod
    def setUpClass(cls):
        deployment = AmuletFixture(series=SERIES)
        deployment.setUp()
        cls.deployment = deployment

        deployment.add('cassandra', units=cls.rf,
                       constraints=dict(mem="2G"))
        deployment.expose('cassandra')  # Tests need client access.
        config = dict()
        config.update(cls.common_config)
        config.update(cls.test_config)  # Test subclass overrides
        deployment.configure('cassandra', config)

        # No official trusty branch of the storage charm, yet.
        # This is a problem as it means tests may not be running against
        # the lastest version.
        deployment.add('storage',
                       'lp:~stub/charms/{}/storage/trunk'.format(SERIES))
        deployment.configure('storage', dict(provider='local'))

        # A stub client charm.
        empty_path = os.path.abspath(os.path.join(os.path.dirname(__file__),
                                                  os.pardir, 'lib',
                                                  'testcharms', 'empty'))
        deployment.add('client', empty_path)
        deployment.relate('cassandra:database', 'client:database')
        deployment.relate('cassandra:database-admin', 'client:database-admin')

        # No official trusty branch of the nrpe-external-master charm, yet.
        # This is a problem as it means tests may not be running against
        # the lastest version.
        deployment.add('nrpe',
                       'lp:~stub/charms/{}/nrpe-external-master/trunk'
                       ''.format(SERIES))
        deployment.relate('cassandra:nrpe-external-master',
                          'nrpe:nrpe-external-master')

        deployment.deploy(timeout=WAIT_TIMEOUT)

        # Silence noise - we are testing the charm, not the Cassandra
        # driver.
        cassandra_log = logging.getLogger('cassandra')
        cassandra_log.setLevel(logging.CRITICAL)

    @classmethod
    def tearDownClass(cls):
        cls.deployment.tearDown()
        cls.deployment = None

    def juju_status(self):
        status_yaml = subprocess.check_output(['juju', 'status',
                                               '--format=yaml'])
        if not status_yaml.strip():
            return None
        return yaml.safe_load(status_yaml)

    def cluster(self, username=None, password=None, hosts=None, port=9042):
        status = self.juju_status()

        if username is None or password is None:
            # Get some valid credentials - unit's superuser account will do.
            unit = sorted(status['services']['cassandra']['units'].keys())[0]
            cqlshrc_path = helpers.get_cqlshrc_path()
            cqlshrc = configparser.ConfigParser(interpolation=None)
            cqlshrc.read_string(
                self.deployment.sentry[unit].file_contents(cqlshrc_path))
            username = cqlshrc['authentication']['username']
            password = cqlshrc['authentication']['password']

        auth_provider = PlainTextAuthProvider(username=username,
                                              password=password)

        if hosts is None:
            # Get the IP addresses
            hosts = []
            for unit, d in status['services']['cassandra']['units'].items():
                hosts.append(d['public-address'])
        cluster = Cluster(hosts, auth_provider=auth_provider, port=port)
        self.addCleanup(cluster.shutdown)
        return cluster

    def session(self):
        '''A session using the server's superuser credentials.'''
        session = self.cluster().connect()
        self.addCleanup(session.shutdown)
        return session

    def client_session(self, relname):
        '''A session using the client's credentials.

        We currently just steal the client's credentials and use
        them from the local machine, but we could tunnel through the
        client with a little more effort.
        '''
        relinfo = self.get_client_relinfo(relname)
        self.assertIn('host', relinfo.keys())
        cluster = self.cluster(relinfo['username'],
                               relinfo['password'],
                               [relinfo['host']],
                               int(relinfo['native_transport_port']))
        session = cluster.connect()
        self.addCleanup(session.shutdown)
        return session

    keyspace_ids = count()

    def new_keyspace(self, session, rf=None):
        if rf is None:
            # We create a keyspace with a replication factor equal
            # to the number of units. This ensures that all records
            # are replicated to all nodes, and we can cofirm that
            # all nodes are working by doing an insert with
            # ConsistencyLevel.ALL.
            rf = self.rf
        keyspace = 'test{}'.format(next(TestDeploymentBase.keyspace_ids))
        q = SimpleStatement(
            'CREATE KEYSPACE {} WITH REPLICATION ='.format(keyspace) +
            "{'class': 'SimpleStrategy', 'replication_factor': %s}",
            consistency_level=ConsistencyLevel.ALL)
        session.execute(q, (rf,))
        session.set_keyspace(keyspace)
        return keyspace

    def get_client_relinfo(self, relname):
        # We only need one unit, even if rf > 1
        s = self.deployment.sentry['cassandra'][0]
        relinfo = s.relation(relname, 'client:{}'.format(relname))
        return relinfo

    def is_port_open(self, port):
        status = self.juju_status()
        detail = list(status['services']['cassandra']['units'].values())[0]
        address = detail['public-address']
        rc = subprocess.call(['nc', '-z', '-w', '2', address, str(port)])
        return rc == 0

    def reconfigure_cassandra(self, **overrides):
        config = dict()
        config.update(self.common_config)
        config.update(self.test_config)
        config.update(overrides)
        self.deployment.configure('cassandra', config)
        self.deployment.wait()


class Test1UnitDeployment(TestDeploymentBase):
    """Tests run on both a single node cluster and a 3 node cluster."""
    rf = 1
    test_config = dict(jre='openjdk')

    def test_basics_unit_superuser(self):
        # Basic tests using unit superuser credentials
        session = self.session()
        self.new_keyspace(session)
        self._test_database_basics(session)

    def test_basics_client_relation(self):
        # Create a keyspace using superuser credentials
        super_session = self.session()
        keyspace = self.new_keyspace(super_session)

        # Basic tests using standard client relation credentials.
        session = self.client_session('database')
        session.set_keyspace(keyspace)
        self._test_database_basics(session)

    def test_basics_client_admin_relation(self):
        # Basic tests using administrative client relation credentials.
        session = self.client_session('database-admin')
        self.new_keyspace(session)
        self._test_database_basics(session)

    def _test_database_basics(self, session):
        session.execute('CREATE TABLE Foo (x varchar PRIMARY KEY)')

        # Insert some data, ensuring that it has been stored on
        # all of our juju units. Note that the replication factor
        # of our keyspace has been set to the number of units we
        # deployed. Because it might take a while for the cluster to get
        # its act together, we retry this in a loop with a timeout.
        timeout = time.time() + 120
        while True:
            value = 'hello {}'.format(time.time())
            query = SimpleStatement(
                "INSERT INTO Foo (x) VALUES (%s)",
                consistency_level=ConsistencyLevel.ALL)
            try:
                session.execute(query, (value,))
                break
            except Exception:
                if time.time() > timeout:
                    raise

        # We can get the data out again. This isn't testing our charm,
        # but nice to know anyway...
        r = session.execute('SELECT * FROM Foo LIMIT 1')
        self.assertTrue(r[0].x.startswith('hello'))

    def test_external_mount(self):
        # Not only does this test migrating data from local disk to an
        # external mount, it also exercises the rolling restart logic.
        # If rf==1, the restart will happen in the
        # storage-relation-changed hook as soon as the mount is ready.
        # If rf > 1, the restart will happen in the
        # cluster-relation-changed hook once the unit has determined
        # that it is its turn to restart.

        # First, create a keyspace pre-migration so we can confirm the
        # data was migrated rather than being reset to an empty system.
        session = self.session()
        keyspace = self.new_keyspace(session)
        session.execute('CREATE TABLE dat (x varchar PRIMARY KEY)')
        total = self.rf * 50
        q = SimpleStatement('INSERT INTO dat (x) VALUES (%s)')
        for _ in range(0, total):
            session.execute(q, (str(uuid.uuid1()),))
        session.shutdown()

        self.deployment.relate('cassandra:data', 'storage:data')
        self.deployment.wait()
        # Per Bug #1254766 and Bug #1254766, the sentry.wait() above
        # will return before the hooks have actually finished running
        # and data migrated. Instead, keep checking until our condition
        # is met, or a timeout reached.
        timeout = time.time() + 300
        for s in self.deployment.sentry['cassandra']:
            unit = s.info['unit_name']
            unit_num = s.info['unit']
            with self.subTest(unit=unit):
                while True:
                    # Attempting to diagnose Amulet failures. I suspect
                    # SSH host keys again, per Bug #802117
                    try:
                        s.directory_contents('/')
                    except (subprocess.CalledProcessError, OSError):
                        self.skipTest('sentry[{!r}].directory_contents({!r}) '
                                      'failed!'.format(unit, '/'))
                    parents = ['/srv', '/srv/cassandra_{}'.format(unit_num),
                               '/srv/cassandra_{}/cassandra'.format(unit_num)]
                    for path in parents:
                        try:
                            s.directory_contents('/srv')
                        except (subprocess.CalledProcessError, OSError):
                            raise AssertionError('Failed to scan {!r} on {}'
                                                 .format(path, unit))
                    try:
                        contents = s.directory_contents(
                            '/srv/cassandra_{}/cassandra/data'.format(
                                unit_num))
                        found = set(contents['directories'])
                        self.assertIn(keyspace, found)
                        self.assertIn('system', found)
                        break
                    except Exception:
                        if time.time() > timeout:
                            raise
                        time.sleep(5)

        # Confirm no data has been lost, which could happen if we badly
        # shutdown and memtables were not flushed.
        session = self.session()
        session.set_keyspace(keyspace)
        q = SimpleStatement('SELECT COUNT(*) FROM dat',
                            consistency_level=ConsistencyLevel.QUORUM)
        results = session.execute(q)
        self.assertEqual(results[0][0], total)

    def test_cluster_ports_closed(self):
        # The internal Cassandra ports are protected by ufw firewall
        # rules, and are closed to everyone except for peers and the
        # force_seed_nodes list. This is required for security, since
        # the protocols are unauthenticated. It also stops rogue nodes
        # on failed units from rejoining the cluster and causing chaos.
        self.assertFalse(self.is_port_open(7000), 'Storage port open')
        self.assertFalse(self.is_port_open(7001), 'SSL Storage port open')
        self.assertFalse(self.is_port_open(7199), 'JMX port open')

    def test_client_ports_open(self):
        self.assertTrue(self.is_port_open(9042), 'Native trans port closed')
        self.assertTrue(self.is_port_open(9160), 'Thrift RPC port closed')

    def test_default_superuser_account_closed(self):
        cluster = self.cluster(username='cassandra', password='cassandra')
        try:
            cluster.connect()
            self.fail('Default credentials not reset')
        except NoHostAvailable as x:
            for fail in x.errors.values():
                self.assertIsInstance(fail, AuthenticationFailed)

    def test_cqlsh(self):
        unit = self.deployment.sentry['cassandra'][0].info['unit_name']
        subprocess.check_output(['juju', 'ssh', unit,
                                 'sudo -H cqlsh -e exit'],
                                stderr=subprocess.STDOUT)

    def test_z_add_and_drop_node(self):  # 'z' to run this test last.
        # We need to be able to add a node correctly into the ring,
        # without an operator needing to repair keyspaces to ensure data
        # is located on the expected nodes.
        # To test this, first create a keyspace with rf==1 and put enough
        # data in it so each node will have some.
        cluster = self.cluster()
        s = cluster.connect()
        keyspace = self.new_keyspace(s, rf=1)
        q = SimpleStatement('CREATE TABLE dat (x varchar PRIMARY KEY)',
                            consistency_level=ConsistencyLevel.ALL)
        s.execute(q)

        total = self.rf * 50
        q = SimpleStatement('INSERT INTO dat (x) VALUES (%s)',
                            consistency_level=ConsistencyLevel.QUORUM)
        for _ in range(0, total):
            s.execute(q, (str(uuid.uuid1()),))
        cluster.shutdown()

        def count(expected):
            until = time.time() + 180
            while True:
                cluster = self.cluster()
                try:
                    s = cluster.connect(keyspace)
                    results = s.execute(SimpleStatement(
                        'SELECT count(*) FROM dat',
                        consistency_level=ConsistencyLevel.QUORUM))
                    found = results[0][0]
                    if found == expected or time.time() > until:
                        return found
                    time.sleep(0.2)
                except Unavailable:
                    if time.time() > until:
                        raise
                finally:
                    cluster.shutdown()

        self.assertEqual(count(total), total)

        self.deployment.add_unit('cassandra')
        self.deployment.wait()
        status = self.juju_status()
        unit = sorted(status['services']['cassandra']['units'].keys())[-1]
        try:
            self.assertEqual(count(total), total)
        finally:
            # When a node is dropped, it needs to decommission itself and
            # move its data to the remaining nodes so no data is lost.
            # Alas, per Bug #1417874 we can't yet do this with Juju.
            # First, the node must be manually decommissioned before we
            # remove the unit.
            self._decommission(unit)
            self.deployment.remove_unit(unit)
            self.deployment.wait()

        self.assertEqual(count(total), total)

    def _decommission(self, unit):
        until = time.time() + WAIT_TIMEOUT
        while True:
            try:
                subprocess.check_output(['juju', 'run', '--unit', unit,
                                         'nodetool decommission'],
                                        stderr=subprocess.STDOUT,
                                        universal_newlines=True)
                break
            except subprocess.CalledProcessError:
                if time.time() > until:
                    raise

        until = time.time() + WAIT_TIMEOUT
        while True:
            try:
                cmd = ['juju', 'run', '--unit', unit, 'nodetool netstats']
                raw = subprocess.check_output(cmd, stderr=subprocess.STDOUT,
                                              universal_newlines=True)
                if 'Mode: DECOMMISSIONED' in raw:
                    return
                if time.time() > until:
                    raise subprocess.TimeoutExpired(cmd, WAIT_TIMEOUT, raw)
            except subprocess.CalledProcessError:
                if time.time() > until:
                    raise
            time.sleep(3)


class Test3UnitDeployment(Test1UnitDeployment):
    """Tests run on a three node cluster."""
    rf = 3


_jre_url = None


def _serve(cwd, host, port):
    sys.stderr = open('/dev/null', 'w')
    os.chdir(cwd)
    httpd = http.server.HTTPServer((host, port),
                                   http.server.SimpleHTTPRequestHandler)
    httpd.serve_forever()


_procs = []


def get_jre_url():
    '''Return the URL to the Oracle Java SE 8 Server Runtime tarball, or None.

    The tarball needs to be placed in ../lib.

    Spawns a web server as a subprocess to serve the file.
    '''
    global _jre_url
    if _jre_url is not None:
        return _jre_url

    jre_dir = os.path.join(ROOT, 'lib')

    jre_tarballs = sorted(glob.glob(os.path.join(jre_dir,
                                                 'server-jre-?u*.tar.gz')))
    if not jre_tarballs:
        return None

    # Get the local IP address, only available via hackish means and
    # quite possibly incorrect.
    s = socket.socket(socket.AF_INET, socket.SOCK_DGRAM)
    s.connect(('www.canonical.com', 80))
    host = s.getsockname()[0]
    s.close()

    # Get a free port.
    s = socket.socket(socket.AF_INET, socket.SOCK_DGRAM)
    s.bind((host, 0))
    port = s.getsockname()[1]
    s.close()

    p = multiprocessing.Process(target=_serve, args=(jre_dir, host, port),
                                daemon=True)
    p.start()
    _procs.append(p)

    _jre_url = 'http://{}:{}/{}'.format(host, port,
                                        os.path.basename(jre_tarballs[-1]))
    return _jre_url


class TestOracleJREDeployment(Test1UnitDeployment):
    """Basic test with the Oracle JRE.

    Unfortunately these tests cannot be run by the automatic test runners,
    as the Oracle JRE is protected from public download by Oracle's
    click-through license agreement.
    """
    rf = 1
    test_config = dict(jre='Oracle', edition='community',
                       private_jre_url=get_jre_url())

    @classmethod
    @unittest.skipUnless(get_jre_url(), 'No Oracle JRE tarballs available')
    def setUpClass(cls):
        super(TestOracleJREDeployment, cls).setUpClass()


class TestDSEDeployment(Test1UnitDeployment):
    """Tests run a single node DataStax Enterprise cluster.

    Unfortunately these tests cannot be run by the automatic test
    runners, as the DSE packages are not available for public download.
    """
    rf = 1
    test_config = dict(
        edition='DSE',  # Forces Oracle JRE
        install_sources=yaml.safe_dump([os.environ.get('DSE_SOURCE'),
                                        'ppa:stub/cassandra']),
        install_keys=yaml.safe_dump([None, None]),
        private_jre_url=get_jre_url())

    @classmethod
    @unittest.skipUnless(get_jre_url(), 'No Oracle JRE tarballs available')
    @unittest.skipIf('DSE_SOURCE' not in os.environ,
                     'DSE_SOURCE environment variable not configured')
    def setUpClass(cls):
        super(TestDSEDeployment, cls).setUpClass()


class TestAllowAllAuthenticatorDeployment(Test3UnitDeployment):
    test_config = dict(authenticator='AllowAllAuthenticator')

    def cluster(self, username=None, password=None, hosts=None, port=9042):
        '''A cluster using invalid credentials.'''
        return super(TestAllowAllAuthenticatorDeployment,
                     self).cluster(username='wat', password='eva')

    def client_session(self, relname):
        '''A session using invalid credentials.'''
        relinfo = self.get_client_relinfo(relname)
        self.assertIn('host', relinfo.keys())
        cluster = self.cluster('random', 'nonsense',
                               [relinfo['host']],
                               int(relinfo['native_transport_port']))
        session = cluster.connect()
        self.addCleanup(session.shutdown)
        return session

    test_default_superuser_account_closed = None


class Test20Deployment(Test1UnitDeployment):
    """Tests run on a single node Apache Cassandra 2.0 cluster.
    """
    rf = 1
    test_config = dict(
        edition='community',
        install_sources=yaml.safe_dump([
            'ppa:stub/cassandra',
<<<<<<< HEAD
            'ppa:openjdk-r/ppa',
            'deb http://www.apache.org/dist/cassandra/debian 20x main']),
        install_keys=yaml.safe_dump([None, None, None]))
=======
            'deb http://www.apache.org/dist/cassandra/debian 20x main']),
        install_keys=yaml.safe_dump([None, None]))
>>>>>>> e45396d2


class Test21Deployment(Test1UnitDeployment):
    """Tests run on a single node Apache Cassandra 2.1 cluster.
    """
    rf = 1
    test_config = dict(
        edition='community',
        install_sources=yaml.safe_dump([
            'ppa:stub/cassandra',
<<<<<<< HEAD
            'ppa:openjdk-r/ppa',
            'deb http://www.apache.org/dist/cassandra/debian 21x main']),
        install_keys=yaml.safe_dump([None, None, None]))


class Test30Deployment(Test1UnitDeployment):
    """Tests run on a single node Apache Cassandra 3.0 cluster.
    """
    rf = 1
    test_config = dict(
        edition='community',
        install_sources=yaml.safe_dump([
            'ppa:stub/cassandra',
            'ppa:openjdk-r/ppa',
            'deb http://www.apache.org/dist/cassandra/debian 30x main']),
        install_keys=yaml.safe_dump([None, None, None]))
=======
            'deb http://www.apache.org/dist/cassandra/debian 22x main']),
        install_keys=yaml.safe_dump([None, None]))
>>>>>>> e45396d2


# Bug #1417097 means we need to monkey patch Amulet for now.
real_juju = amulet.helpers.juju


@wraps(real_juju)
def patched_juju(args, env=None):
    args = [str(a) for a in args]
    return real_juju(args, env)

amulet.helpers.juju = patched_juju
amulet.deployer.juju = patched_juju


if __name__ == '__main__':
    unittest.main(verbosity=2)<|MERGE_RESOLUTION|>--- conflicted
+++ resolved
@@ -575,14 +575,9 @@
         edition='community',
         install_sources=yaml.safe_dump([
             'ppa:stub/cassandra',
-<<<<<<< HEAD
             'ppa:openjdk-r/ppa',
             'deb http://www.apache.org/dist/cassandra/debian 20x main']),
         install_keys=yaml.safe_dump([None, None, None]))
-=======
-            'deb http://www.apache.org/dist/cassandra/debian 20x main']),
-        install_keys=yaml.safe_dump([None, None]))
->>>>>>> e45396d2
 
 
 class Test21Deployment(Test1UnitDeployment):
@@ -593,7 +588,6 @@
         edition='community',
         install_sources=yaml.safe_dump([
             'ppa:stub/cassandra',
-<<<<<<< HEAD
             'ppa:openjdk-r/ppa',
             'deb http://www.apache.org/dist/cassandra/debian 21x main']),
         install_keys=yaml.safe_dump([None, None, None]))
@@ -610,10 +604,6 @@
             'ppa:openjdk-r/ppa',
             'deb http://www.apache.org/dist/cassandra/debian 30x main']),
         install_keys=yaml.safe_dump([None, None, None]))
-=======
-            'deb http://www.apache.org/dist/cassandra/debian 22x main']),
-        install_keys=yaml.safe_dump([None, None]))
->>>>>>> e45396d2
 
 
 # Bug #1417097 means we need to monkey patch Amulet for now.
