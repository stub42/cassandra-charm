# vim: sw=4 ts=4 et ai tw=80
options:
    # http://wiki.apache.org/cassandra/FAQ#ports
    allow-single-node:
        type: boolean
        default: False
        description: Allow cassandra to start in a single-node configuration.
            When deploying a new service with more than one initial unit (i.e.
            juju deploy -n 2), this should be set to false.
    jmx-port:
        type: int
        default: 7199
        description: JMX management port
    cluster-port:
        type: int
        default: 7000
        description: Cluster communication port
    client-port:
        type: int
        default: 9160
        description: Thrift clients port
    cluster-name:
        type: string
        default: "Cassandra Cluster"
        description: >
            Name of the Cassandra Cluster - don't change yet!
    num-tokens:
        type: int
        default: 256
        description: >
            Number of tokens per node for Cassandra 1.2+. Ignored for earlier
            versions. 0 disables.
    auto-memory:
        type: boolean
        default: true
        description: >
            Automatically configure memory options based on specification
            of the server infrastructure its running on.
    heap-size:
        type: string
        default: 1G
        description: >
            Total size of Java memory heap, for example 1G or 512M.
            Only used if auto-memory = false.
    new-gen-size:
        type: string
        default: 100M
        description: >
            Size of Java new generation memory, for example 100M.  Only used
            if auto-memory = false.
    compaction-throughput:
        type: int
        default: 16
        description: >
            Throttles compaction to the given total throughput (in MB/sec)
            across the entire system. The faster you insert data, the faster
            you need to compact in order to keep the sstable count down,
            but in general, setting this to 16 to 32 times the rate you
            are inserting data is more than sufficient.  Setting this to
            0 disables throttling. Note that this account for all types
            of compaction, including validation compaction.
    apt-repo-spec:
        type: string
        default: deb http://www.apache.org/dist/cassandra/debian 12x main
        description: >
            Apt repository to install cassandra package(s) from.
    apt-repo-key:
        type: string
        default: 4BD736A82B5C1B00
        description: >
            Apt repository key, typically needed for apt-repo-spec.
    force-seed-nodes:
        type: string
        default: ""
        description: >
            A comma separated list of seed nodes. This is useful if the cluster
            being created in this juju environment is part of a larger cluser
            and the seed nodes are remote.
    token-map-by-unitname:
        type: string
        default: ""
        description: >
            YAML map as e.g. "{ cassandra/0: 107950406921370402326527496543482482275, cassandra/1: 150485702786487710259449322472453508707 }".
            Set initial_token according to the unit name using this map. Cannot be used  if token-map-by-volid is also set. If persistent storage
            is being used then use token-map-by-volid instead.
            Useful when rebalancing a ring by hand
    token-map-by-volid:
        type: string
        default: ""
        description: >
            YAML map as e.g. "{ vol-00000012: 107950406921370402326527496543482482275, vol-00000013: 150485702786487710259449322472453508707 }".
            Set initial_token according to the name of the attached volume using this map. Can only be used when using persistent storage
            and cannot be used if token-map-by-unitname is also set. 
            Useful when rebalancing a ring by hand
    use-simpleauth:
        type: boolean
        default: false
        description: |
            If True, it will use passwd-prop64 and access-prop64 configs
            (base64 encoded) to setup simple authentication by adding to JVM_OPTS:
            -Dpasswd.properties=/etc/casssandra/passwd.properties \
            -Daccess.properties=/etc/casssandra/access.properties
            See http://www.datastax.com/docs/1.0/configuration/authentication
    auth-passwd64:
        type: string
        default: ""
        description: |
            base64 encoded content to be written to /etc/casssandra/passwd.properties
            created by e.g.:
                juju set cassandra auth-passwd64="$(base64 ./passwd.props)"
    auth-access64:
        type: string
        default: ""
        description: |
            base64 encoded content to be written to /etc/casssandra/access.properties
            created by e.g.:
                juju set cassandra auth-access64="$(base64 ./access.props)"
    extra-jvm-opts:
        type: string
        default: ""
        description: |
            string to be appended to JVM_OPTS, e.g.:
            -Djavaagent:$CASSANDRA_HOME/lib/jamm-0.2.5.jar

    units-to-update:
        type: string
        default: "all"
        description: >
            Comma separated list of unit numbers to update (i.e. modify
            /etc setup and trigger cassandra restart on config-change or
            upgrade-charm), or "all".

    #------------------------------------------------------------------------
    # Volume management
    #   volume-map, volume-dev_regexp are only used 
    #   if volume-ephemeral-storage == False
    #------------------------------------------------------------------------
    volume-ephemeral-storage:
        type: boolean
        default: True
        description: |
            If False, a configure-error state will be raised if
               volume-map[$JUJU_UNIT_NAME] is not set (see "volume-map"
               below) - see "volume-map" below.
            If True, service units won't try to use "volume-map" (and
               related variables) to mount and use external (EBS) volumes,
               thus storage lifetime will equal VM, thus ephemeral.
               YOU'VE BEEN WARNED.
            
    volume-map:
        type: string
        default: ""
        description: >
            YAML map as e.g. "{ cassandra/0: vol-0000010, cassandra/1: vol-0000016 }".
            Service units will raise a "configure-error" condition if no volume-map
            value is set for it - it's expected a human to set it properly to resolve it.

    volume-dev-regexp:
        type: string
        default: "/dev/vd[b-z]"
        description: >
            Block device for attached volumes as seen by the VM, will be "scanned"
            for an unused device when "volume-map" is valid for the unit.
    nagios_context:
        default: "juju"
        type: string
        description: |
            a string that will be prepended to instance name to set the host name
            in nagios. So for instance the hostname would be something like:
                juju-cassandra-0
            If you're running multiple environments with the same services in them
            this allows you to differentiate between them.
    nagios_heapchk_warn_pct:
        default: 80
        type: int
        description: |
            The pct of heap used to trigger a nagios warning
    nagios_heapchk_crit_pct:
        default: 90
        type: int
        description: |
            The pct of heap used to trigger a nagios critcal alert
<<<<<<< HEAD

    extra_packages:
	type: string
	default: ""
	description: |
            Extra packages to install. A space delimited list of packages.
=======
    partitioner:
        default: "org.apache.cassandra.dht.RandomPartitioner"
        type: string
        description:
            The cassandra partitioner to use
    endpoint_snitch:
        default: "org.apache.cassandra.locator.SimpleSnitch"
        type: string
        description:
            The cassandra endpoint snitch to use. Currently supported by the
            charm, SimpleSnitch and GossipingPropertyFileSnitch.
    prefer_local:
        default: False
        type: boolean
        description:
            Used with endpoint_snitch=GossipingPropertyFileSnitch to prefer the internal ip when
            possible, as the Ec2MultiRegionSnitch does. Used with cassandra >= 1.2.x
    dc_suffix:
        type: string
        description:
            Add a suffix to a datacenter name. Used by the Ec2Snitch and Ec2MultiRegionSnitch to 
            append a string to the EC2 region name. Used with cassandra >= 1.2.x
    datacenter:
        type: string
        description:
            The datacenter used by the enpoint_snitch. i.e. "DC1"
    rack: 
        type: string
        description:
            The rack used by the enpoint_snitch. i.e. "Rack1"
>>>>>>> dab38ddf
<|MERGE_RESOLUTION|>--- conflicted
+++ resolved
@@ -180,14 +180,11 @@
         type: int
         description: |
             The pct of heap used to trigger a nagios critcal alert
-<<<<<<< HEAD
-
     extra_packages:
-	type: string
-	default: ""
-	description: |
-            Extra packages to install. A space delimited list of packages.
-=======
+        type: string
+        default: ""
+        description: |
+                Extra packages to install. A space delimited list of packages.
     partitioner:
         default: "org.apache.cassandra.dht.RandomPartitioner"
         type: string
@@ -217,5 +214,4 @@
     rack: 
         type: string
         description:
-            The rack used by the enpoint_snitch. i.e. "Rack1"
->>>>>>> dab38ddf
+            The rack used by the enpoint_snitch. i.e. "Rack1"