--- conflicted
+++ resolved
@@ -10,7 +10,7 @@
             Apt repository to install cassandra package(s) from.
     apt-repo-key:
         type: string
-        default: 749D6EEC0353B12C 
+        default: 4BD736A82B5C1B00
         description: >
             Apt repository key, typically needed for apt-repo-spec.
     private_jna_url:
@@ -122,20 +122,13 @@
             Used with endpoint_snitch=GossipingPropertyFileSnitch to prefer the internal ip when
             possible, as the Ec2MultiRegionSnitch does. Used with cassandra >= 1.2.x
     dc_suffix:
-        default: 
-        type: string
-<<<<<<< HEAD
-        default: ""
-=======
-        default:
->>>>>>> 62b9d496
+        type: string
+        default: ""
         description:
             Add a suffix to a datacenter name. Used by the Ec2Snitch and Ec2MultiRegionSnitch to 
             append a string to the EC2 region name. Used with cassandra >= 1.2.x
     datacenter:
-        default: 
-        type: string
-<<<<<<< HEAD
+        type: string
         default: ""
         description:
             The datacenter used by the endpoint_snitch. i.e. "DC1"
@@ -320,20 +313,172 @@
              Enable or disable kernel page cache preheating from
              contents of the key cache after compaction.
 
-    # Config changed options that do not require a restart
+    apt-repo-spec:
+        type: string
+        default: deb http://www.apache.org/dist/cassandra/debian 12x main
+        description: >
+            Apt repository to install cassandra package(s) from.
+    apt-repo-key:
+        type: string
+        default: 749D6EEC0353B12C 
+        description: >
+            Apt repository key, typically needed for apt-repo-spec.
+    force-seed-nodes:
+        type: string
+        default: ""
+        description: >
+            A comma separated list of seed nodes. This is useful if the cluster
+            being created in this juju environment is part of a larger cluser
+            and the seed nodes are remote.
+    token-map-by-unitname:
+        type: string
+        default: ""
+        description: >
+            YAML map as e.g. "{ cassandra/0: 107950406921370402326527496543482482275, cassandra/1: 150485702786487710259449322472453508707 }".
+            Set initial_token according to the unit name using this map. Cannot be used  if token-map-by-volid is also set. If persistent storage
+            is being used then use token-map-by-volid instead.
+            Useful when rebalancing a ring by hand
+    token-map-by-volid:
+        type: string
+        default: ""
+        description: >
+            YAML map as e.g. "{ vol-00000012: 107950406921370402326527496543482482275, vol-00000013: 150485702786487710259449322472453508707 }".
+            Set initial_token according to the name of the attached volume using this map. Can only be used when using persistent storage
+            and cannot be used if token-map-by-unitname is also set. 
+            Useful when rebalancing a ring by hand
+    use-simpleauth:
+        type: boolean
+        default: false
+        description: |
+            If True, it will use passwd-prop64 and access-prop64 configs
+            (base64 encoded) to setup simple authentication by adding to JVM_OPTS:
+            -Dpasswd.properties=/etc/casssandra/passwd.properties \
+            -Daccess.properties=/etc/casssandra/access.properties
+            See http://www.datastax.com/docs/1.0/configuration/authentication
+    auth-passwd64:
+        type: string
+        default: ""
+        description: |
+            base64 encoded content to be written to /etc/casssandra/passwd.properties
+            created by e.g.:
+                juju set cassandra auth-passwd64="$(base64 ./passwd.props)"
+    auth-access64:
+        type: string
+        default: ""
+        description: |
+            base64 encoded content to be written to /etc/casssandra/access.properties
+            created by e.g.:
+                juju set cassandra auth-access64="$(base64 ./access.props)"
+    extra-jvm-opts:
+        type: string
+        default: ""
+        description: |
+            string to be appended to JVM_OPTS, e.g.:
+            -javaagent:$CASSANDRA_HOME/lib/jamm-0.2.5.jar
+
+    units-to-update:
+        type: string
+        default: "all"
+        description: >
+            Comma separated list of unit numbers to update (i.e. modify
+            /etc setup and trigger cassandra restart on config-change or
+            upgrade-charm), or "all".
+
+    #------------------------------------------------------------------------
+    # Volume management
+    #   volume-map, volume-dev_regexp are only used 
+    #   if volume-ephemeral-storage == False
+    #------------------------------------------------------------------------
+    volume-ephemeral-storage:
+        type: boolean
+        default: True
+        description: |
+            If False, a configure-error state will be raised if
+               volume-map[$JUJU_UNIT_NAME] is not set (see "volume-map"
+               below) - see "volume-map" below.
+            If True, service units won't try to use "volume-map" (and
+               related variables) to mount and use external (EBS) volumes,
+               thus storage lifetime will equal VM, thus ephemeral.
+               YOU'VE BEEN WARNED.
+            
+    volume-map:
+        type: string
+        default: ""
+        description: >
+            YAML map as e.g. "{ cassandra/0: vol-0000010, cassandra/1: vol-0000016 }".
+            Service units will raise a "configure-error" condition if no volume-map
+            value is set for it - it's expected a human to set it properly to resolve it.
+
+    volume-dev-regexp:
+        type: string
+        default: "/dev/vd[b-z]"
+        description: >
+            Block device for attached volumes as seen by the VM, will be "scanned"
+            for an unused device when "volume-map" is valid for the unit.
     io-scheduler:
         type: string
         default: "noop"
         description: >
             Set kernel io scheduler for persistent storage. Only used when
             volume-ephemeral-storage is False.
+            https://www.kernel.org/doc/Documentation/block/switching-sched.txt
     package_status:
         default: "install"
         type: string
         description: |
             The status of service-affecting packages will be set to this value in the dpkg database.
             Useful valid values are "install" and "hold".
-=======
+    nagios_context:
+        default: "juju"
+        type: string
+        description: |
+            a string that will be prepended to instance name to set the host name
+            in nagios. So for instance the hostname would be something like:
+                juju-cassandra-0
+            If you're running multiple environments with the same services in them
+            this allows you to differentiate between them.
+    nagios_heapchk_warn_pct:
+        default: 80
+        type: int
+        description: |
+            The pct of heap used to trigger a nagios warning
+    nagios_heapchk_crit_pct:
+        default: 90
+        type: int
+        description: |
+            The pct of heap used to trigger a nagios critcal alert
+    extra_packages:
+        type: string
+        default: ""
+        description: |
+                Extra packages to install. A space delimited list of packages.
+    partitioner:
+        default: "org.apache.cassandra.dht.RandomPartitioner"
+        type: string
+        description:
+            The cassandra partitioner to use
+    endpoint_snitch:
+        default: "org.apache.cassandra.locator.SimpleSnitch"
+        type: string
+        description:
+            The cassandra endpoint snitch to use. Currently supported by the
+            charm, SimpleSnitch and GossipingPropertyFileSnitch.
+    prefer_local:
+        default: False
+        type: boolean
+        description:
+            Used with endpoint_snitch=GossipingPropertyFileSnitch to prefer the internal ip when
+            possible, as the Ec2MultiRegionSnitch does. Used with cassandra >= 1.2.x
+    dc_suffix:
+        default: 
+        type: string
+        default:
+        description:
+            Add a suffix to a datacenter name. Used by the Ec2Snitch and Ec2MultiRegionSnitch to 
+            append a string to the EC2 region name. Used with cassandra >= 1.2.x
+    datacenter:
+        default: 
+        type: string
         default:
         description:
             The datacenter used by the enpoint_snitch. i.e. "DC1"
@@ -342,5 +487,4 @@
         type: string
         default:
         description:
-            The rack used by the enpoint_snitch. i.e. "Rack1"
->>>>>>> 62b9d496
+            The rack used by the enpoint_snitch. i.e. "Rack1"